--- conflicted
+++ resolved
@@ -37,12 +37,8 @@
     Returns:
         object: Authenticated client instance.
     """
-<<<<<<< HEAD
-    token = harmony_auth.get_auth_token(ip, port)
-    client = harmony_client.create_and_connect_client(ip, port, token, activity_callback)
-=======
+
     client = harmony_client.create_and_connect_client(ip, port)
->>>>>>> 6cc46e7c
     return client
 
 
